--- conflicted
+++ resolved
@@ -16,20 +16,18 @@
 
 Open a terminal in the folder of your choice, then type
 
-<<<<<<< HEAD
     git clone https://github.com/SENeC-Initiative/PyNeurActiv.git
     cd PyNeurActiv
-=======
-    git clone https://github.com/SENeC-Initiative/pyneuractiv.git
-    cd pyneuractiv
->>>>>>> 70a677d0
     export PYTHONPATH=$(pwd):$PYTHONPATH
+
+otherwise you can also install it globally with ``pip``
+
+    git clone https://github.com/SENeC-Initiative/PyNeurActiv.git
+    cd PyNeurActiv
+    sudo pip install -e .
 
 The above commands will temporarily set your `$PYTHONPATH`.
 Add the appropriate path in your `.bashrc` to set the package permanently.
 
-<<<<<<< HEAD
-Package can then be imported in python using ``import PyNeurActiv as pna``.
-=======
-Package can then be imported in python using ``import pyneuractiv``.
->>>>>>> 70a677d0
+Package can then be imported in python using ``import PyNeurActiv``
+or for short ``import PyNeurActiv as pna``.